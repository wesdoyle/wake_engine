import copy

import numpy as np

from wake.bitboard_helpers import (
    set_bit,
    get_northwest_ray,
    bitscan_forward,
    get_northeast_ray,
    bitscan_reverse,
    get_southwest_ray,
    get_southeast_ray,
    get_north_ray,
    get_east_ray,
    get_south_ray,
    get_west_ray,
    make_uint64,
    generate_king_attack_bb_from_square,
    get_squares_from_bitboard,
    pprint_bb,
)
from wake.board import Board
from wake.constants import (
    Color,
    Piece,
    Square,
    CastleRoute,
    Rank,
    user_promotion_input,
    white_promotion_map,
    black_promotion_map,
    piece_to_value,
)
from wake.fen import generate_fen
from wake.move import Move, MoveResult


# De-dupe from board module
# De-dupe evaluate_move function
# Should we generate the move from the board?


class PositionState:
    """
    Memento for Position
    """

    def __init__(self, kwargs):
        self.board = kwargs["board"]
        self.color_to_move = kwargs["color_to_move"]
        self.castle_rights = kwargs["castle_rights"]
        self.en_passant_side = kwargs["en_passant_side"]
        self.en_passant_target = kwargs["en_passant_target"]
        self.is_en_passant_capture = kwargs["is_en_passant_capture"]
        self.halfmove_clock = kwargs["halfmove_clock"]
        self.halfmove = kwargs["halfmove"]
        self.king_in_check = kwargs["king_in_check"]
        self.piece_map = kwargs["piece_map"]
        self.white_pawn_moves = kwargs["white_pawn_moves"]
        self.white_pawn_attacks = kwargs["white_pawn_attacks"]
        self.white_rook_attacks = kwargs["white_rook_attacks"]
        self.white_knight_attacks = kwargs["white_knight_attacks"]
        self.white_bishop_attacks = kwargs["white_bishop_attacks"]
        self.white_queen_attacks = kwargs["white_queen_attacks"]
        self.white_king_attacks = kwargs["white_king_attacks"]
        self.black_pawn_moves = kwargs["black_pawn_moves"]
        self.black_pawn_attacks = kwargs["black_pawn_attacks"]
        self.black_rook_attacks = kwargs["black_rook_attacks"]
        self.black_knight_attacks = kwargs["black_knight_attacks"]
        self.black_bishop_attacks = kwargs["black_bishop_attacks"]
        self.black_queen_attacks = kwargs["black_queen_attacks"]
        self.black_king_attacks = kwargs["black_king_attacks"]
        self.position_history = kwargs["position_history"]


class Position:
    """
    Represents the internal state of a chess position
    """

    def __init__(self, board=None, position_state=None):
        if board is None:
            self.board = Board()
        else:
            self.board = board

        self.piece_map = {}
        self.mailbox = [None] * 64  # Mailbox array for O(1) piece lookup

        self.color_to_move = Color.WHITE

        # [kingside, queenside] castle rights
        self.castle_rights = {Color.WHITE: [1, 1], Color.BLACK: [1, 1]}

        self.halfmove_clock = 0
        self.halfmove = 2
        self.en_passant_target = None
        self.en_passant_side = Color.WHITE
        self.is_en_passant_capture = False

        # [white, black] boolean king is in check
        self.king_in_check = [0, 0]

        # Position history for 3-fold repetition detection
        self.position_history = []

        self.set_initial_piece_locations()
<<<<<<< HEAD
        
        # Add initial position to history
        self.position_history.append(generate_fen(self))
=======
        self.sync_mailbox_from_piece_map()  # Initialize mailbox after piece_map is set
>>>>>>> 9197a8a1

        self.white_pawn_moves = make_uint64()
        self.white_pawn_attacks = make_uint64()
        self.white_rook_attacks = make_uint64()
        self.white_knight_attacks = make_uint64()
        self.white_bishop_attacks = make_uint64()
        self.white_queen_attacks = make_uint64()
        self.white_king_attacks = make_uint64()

        self.black_pawn_moves = make_uint64()
        self.black_pawn_attacks = make_uint64()
        self.black_rook_attacks = make_uint64()
        self.black_knight_attacks = make_uint64()
        self.black_bishop_attacks = make_uint64()
        self.black_queen_attacks = make_uint64()
        self.black_king_attacks = make_uint64()

    def set_initial_piece_locations(self):
        self.piece_map[Piece.wP] = set([i for i in range(8, 16)])
        self.piece_map[Piece.wR] = {0, 7}
        self.piece_map[Piece.wN] = {1, 6}
        self.piece_map[Piece.wB] = {2, 5}
        self.piece_map[Piece.wQ] = {3}
        self.piece_map[Piece.wK] = {4}

        self.piece_map[Piece.bP] = set([i for i in range(48, 56)])
        self.piece_map[Piece.bR] = {56, 63}
        self.piece_map[Piece.bN] = {57, 62}
        self.piece_map[Piece.bB] = {58, 61}
        self.piece_map[Piece.bQ] = {59}
        self.piece_map[Piece.bK] = {60}

    def sync_mailbox_from_piece_map(self):
        """
        Synchronizes the mailbox array with the current piece_map state.
        This provides O(1) piece lookup by square index.
        """
        self.mailbox = [None] * 64
        for piece, squares in self.piece_map.items():
            for square in squares:
                self.mailbox[square] = piece

    def reset_state_to(self, memento: PositionState) -> None:
        for k, v in memento.__dict__.items():
            setattr(self, k, v)

    @property
    def current_evaluation(self) -> float:
        """
        Returns the evaluation of the position instance
        """
        material_balance = self.material_sum
        white_material = material_balance[Color.WHITE]
        black_material = material_balance[Color.BLACK]
        return white_material - black_material

    @property
    def material_sum(self) -> dict:
        """
        Returns a dictionary of material value for white and black
        """
        material_balance = {Color.WHITE: 0, Color.BLACK: 0}

        for k, v in self.piece_map.items():
            if k in {Piece.bK, Piece.wK}:
                continue
            if k in Piece.black_pieces:
                material_balance[Color.BLACK] += len(v) * piece_to_value[k]
            else:
                material_balance[Color.WHITE] += len(v) * piece_to_value[k]

        return material_balance

    @property
    def occupied_squares_by_color(self):
        return {
            Color.BLACK: self.board.black_pieces_bb,
            Color.WHITE: self.board.white_pieces_bb,
        }

    @property
    def black_attacked_squares(self):
        return (
            self.black_rook_attacks
            | self.black_bishop_attacks
            | self.black_knight_attacks
            | self.black_pawn_attacks
            | self.black_queen_attacks
            | self.black_king_attacks
        )

    @property
    def white_attacked_squares(self):
        return (
            self.white_rook_attacks
            | self.white_bishop_attacks
            | self.white_knight_attacks
            | self.white_pawn_attacks
            | self.white_queen_attacks
            | self.white_king_attacks
        )

    # -------------------------------------------------------------
    # MAKE MOVE
    # -------------------------------------------------------------

    def make_move(self, move) -> MoveResult:

        original_position = PositionState(copy.deepcopy(self.__dict__))

        if not self.color_to_move == move.color:
            return self.make_illegal_move_result("Not your move!")

        if not self.is_legal_move(move):
            return self.make_illegal_move_result("Illegal move")

        if move.is_capture:
            self.halfmove_clock = 0
            self.remove_opponent_piece_from_square(move.to_sq)

        if self.is_en_passant_capture:
            if move.color == Color.WHITE:
                self.remove_opponent_piece_from_square(move.to_sq - 8)
            if move.color == Color.BLACK:
                self.remove_opponent_piece_from_square(move.to_sq + 8)

        self.is_en_passant_capture = False

        if move.piece in {Piece.wP, Piece.bP}:
            self.halfmove_clock = 0
        
        # update both piece_map and mailbox
        self.piece_map[move.piece].remove(move.from_sq)
        self.piece_map[move.piece].add(move.to_sq)
        self.mailbox[move.from_sq] = None
        self.mailbox[move.to_sq] = move.piece

        if move.is_promotion:
            self.promote_pawn(move)

        if move.is_castling:
            self.move_rooks_for_castling(move)

        self.halfmove_clock += 1
        self.halfmove += 1

        castle_rights = self.castle_rights[move.color]

        if castle_rights[0] or castle_rights[1]:
            self.adjust_castling_rights(move)

        if self.en_passant_side != move.color:
            self.en_passant_target = None

        self.board.update_position_bitboards(self.piece_map)
        self.update_attack_bitboards()

        self.evaluate_king_check()

        if self.king_in_check[move.color]:
            self.reset_state_to(original_position)
            return self.make_illegal_move_result("own king in check")

        other_player = not move.color

        if self.king_in_check[other_player] and not self.any_legal_moves(other_player):
            print("Checkmate")
            return self.make_checkmate_result()

        if not self.king_in_check[other_player] and not self.any_legal_moves(other_player):
            print("Stalemate")
            return self.make_stalemate_result()

        # 50-move rule draw (50 moves by each player = 100 half-moves)
        if self.halfmove_clock >= 100:
            print("Draw by 50-move rule")
            return self.make_draw_result()

        if self.is_threefold_repetition():
            print("Draw by 3-fold repetition")
            return self.make_draw_result()

        if self.is_insufficient_material():
            print("Draw by insufficient material")
            return self.make_draw_result()

        self.position_history.append(generate_fen(self))
        self.color_to_move = not self.color_to_move

        return self.make_move_result()

    def promote_pawn(self, move):
        while True:
            promotion_piece = input("Choose promotion piece.")
            promotion_piece = promotion_piece.lower()
            legal_piece = user_promotion_input.get(promotion_piece)
            if not legal_piece:
                print("Please choose a legal piece")
                continue
            
            # Update both piece_map and mailbox
            self.piece_map[move.piece].remove(move.to_sq)
            new_piece = self.get_promotion_piece_type(legal_piece, move)
            self.piece_map[new_piece].add(move.to_sq)
            self.mailbox[move.to_sq] = new_piece
            break

    def any_legal_moves(self, color_to_move):
        """
        Returns True if there are any legal moves
        """

        if self.has_king_move(color_to_move):
            return True
        if self.has_rook_move(color_to_move):
            return True
        if self.has_queen_move(color_to_move):
            return True
        if self.has_knight_move(color_to_move):
            return True
        if self.has_bishop_move(color_to_move):
            return True
        if self.has_pawn_move(color_to_move):
            return True
        return False

    def has_king_move(self, color_to_move):
        """
        Returns True if there is a legal king move for the given color from the given square
        in the current Position instance
        """
        king_color_map = {
            Color.WHITE: (self.white_king_attacks, Piece.wK),
            Color.BLACK: (self.black_king_attacks, Piece.bK),
        }

        attacked_squares = {
            Color.WHITE: self.white_attacked_squares,
            Color.BLACK: self.black_attacked_squares,
        }

        king_attacks = (
            king_color_map[color_to_move][0] & ~attacked_squares[not color_to_move]
        )
        king_piece = king_color_map[color_to_move][1]

        # if no attacks, return False
        if not king_attacks.any():
            return False

        king_piece_map_copy = self.piece_map[king_piece].copy()
        king_from_square = king_piece_map_copy.pop()

        king_squares = get_squares_from_bitboard(king_attacks)

        for to_square in king_squares:
            move = Move(king_piece, (king_from_square, to_square))
            move = evaluate_move(move, copy.deepcopy(self))
            if not move.is_illegal_move:
                return True

        return False

    def has_rook_move(self, color_to_move):
        rook_color_map = {
            Color.WHITE: (self.white_rook_attacks, Piece.wR),
            Color.BLACK: (self.black_rook_attacks, Piece.bR),
        }

        rook_attacks = rook_color_map[color_to_move][0]
        rook_piece = rook_color_map[color_to_move][1]

        # if no attacks, return False
        if not rook_attacks.any():
            return False

        current_rook_locations = self.piece_map[rook_piece]
        rook_attack_squares = get_squares_from_bitboard(rook_attacks)

        for rook_from_square in list(current_rook_locations):
            for to_square in rook_attack_squares:
                move = Move(rook_piece, (rook_from_square, to_square))
                move = evaluate_move(move, copy.deepcopy(self))
                if not move.is_illegal_move:
                    return True
        return False

    def has_queen_move(self, color_to_move):
        queen_color_map = {
            Color.WHITE: (self.white_queen_attacks, Piece.wQ),
            Color.BLACK: (self.black_queen_attacks, Piece.bQ),
        }

        queen_attacks = queen_color_map[color_to_move][0]
        queen_piece = queen_color_map[color_to_move][1]

        # if no attacks, return False
        if not queen_attacks.any():
            return False

        current_queen_locations = self.piece_map[queen_piece]
        queen_squares = get_squares_from_bitboard(queen_attacks)

        for queen_from_square in list(current_queen_locations):
            for to_square in queen_squares:
                move = Move(queen_piece, (queen_from_square, to_square))
                move = evaluate_move(move, copy.deepcopy(self))
                if not move.is_illegal_move:
                    return True
        return False

    def has_knight_move(self, color_to_move):
        knight_color_map = {
            Color.WHITE: (self.white_knight_attacks, Piece.wN),
            Color.BLACK: (self.black_knight_attacks, Piece.bN),
        }

        knight_attacks = knight_color_map[color_to_move][0]
        knight_piece = knight_color_map[color_to_move][1]

        # if no attacks, return False
        if not knight_attacks.any():
            return False

        current_knight_locations = list(self.piece_map[knight_piece])
        knight_squares = get_squares_from_bitboard(knight_attacks)

        for knight_from_square in current_knight_locations:
            for to_square in knight_squares:
                move = Move(knight_piece, (knight_from_square, to_square))
                move = evaluate_move(move, copy.deepcopy(self))
                if not move.is_illegal_move:
                    return True
        return False

    def has_bishop_move(self, color_to_move):
        bishop_color_map = {
            Color.WHITE: (self.white_bishop_attacks, Piece.wB),
            Color.BLACK: (self.black_bishop_attacks, Piece.bB),
        }

        bishop_attacks = bishop_color_map[color_to_move][0]
        bishop_piece = bishop_color_map[color_to_move][1]

        # if no attacks, return False
        if not bishop_attacks.any():
            return False

        current_bishop_locations = list(self.piece_map[bishop_piece])
        bishop_squares = get_squares_from_bitboard(bishop_attacks)

        for bishop_from_square in current_bishop_locations:
            for to_square in bishop_squares:
                move = Move(bishop_piece, (bishop_from_square, to_square))
                move = evaluate_move(move, copy.deepcopy(self))
                if not move.is_illegal_move:
                    return True
        return False

    def has_pawn_move(self, color_to_move):
        pawn_color_map = {
            Color.WHITE: (self.white_pawn_attacks & self.white_pawn_moves, Piece.wP),
            Color.BLACK: (self.black_pawn_attacks & self.black_pawn_moves, Piece.bP),
        }

        all_pawn_moves = pawn_color_map[color_to_move][0]
        pawn_piece = pawn_color_map[color_to_move][1]

        # if no attacks, return False
        if not all_pawn_moves.any():
            return False

        current_pawn_locations = self.piece_map[pawn_piece]
        pawn_squares = get_squares_from_bitboard(all_pawn_moves)

        for pawn_from_square in list(current_pawn_locations):
            for to_square in pawn_squares:
                move = Move(pawn_piece, (pawn_from_square, to_square))
                move = evaluate_move(move, copy.deepcopy(self))
                if not move.is_illegal_move:
                    return True
        return False

    def remove_opponent_piece_from_square(self, to_sq):
        target = self.mailbox[to_sq]
        if target is not None:
            self.piece_map[target].remove(to_sq)
            self.mailbox[to_sq] = None

    def update_attack_bitboards(self):
        self.reset_attack_bitboards()
        for piece, squares in self.piece_map.items():

            # PAWNS
            if piece == Piece.wP:
                for square in squares:
                    self.update_legal_pawn_moves(square, Color.WHITE)
            if piece == Piece.bP:
                for square in squares:
                    self.update_legal_pawn_moves(square, Color.BLACK)

            # ROOKS
            if piece == Piece.wR:
                for square in squares:
                    self.update_legal_rook_moves(square, Color.WHITE)
            if piece == Piece.bR:
                for square in squares:
                    self.update_legal_rook_moves(square, Color.BLACK)

            # KNIGHTS
            if piece == Piece.wN:
                for square in squares:
                    self.update_legal_knight_moves(square, Color.WHITE)
            if piece == Piece.bN:
                for square in squares:
                    self.update_legal_knight_moves(square, Color.BLACK)

            # BISHOPS
            if piece == Piece.wB:
                for square in squares:
                    self.update_legal_bishop_moves(square, Color.WHITE)
            if piece == Piece.bB:
                for square in squares:
                    self.update_legal_bishop_moves(square, Color.BLACK)

            # QUEENS
            if piece == Piece.wQ:
                for square in squares:
                    self.update_legal_queen_moves(square, Color.WHITE)
            if piece == Piece.bQ:
                for square in squares:
                    self.update_legal_queen_moves(square, Color.BLACK)

            # KINGS
            if piece == Piece.wK:
                for square in squares:
                    self.update_legal_king_moves(square, Color.WHITE)

            if piece == Piece.bK:
                for square in squares:
                    self.update_legal_king_moves(square, Color.BLACK)

    def adjust_castling_rights(self, move):
        if move.piece in {Piece.wK, Piece.bK, Piece.wR, Piece.bR}:
            if move.piece == Piece.wK:
                self.castle_rights[Color.WHITE] = [0, 0]
            if move.piece == Piece.bK:
                self.castle_rights[Color.BLACK] = [0, 0]

            if move.piece == Piece.wR:
                if move.from_sq == Square.H1:
                    self.castle_rights[Color.WHITE][0] = 0
                if move.from_sq == Square.A1:
                    self.castle_rights[Color.WHITE][1] = 0
            if move.piece == Piece.bR:
                if move.from_sq == Square.H8:
                    self.castle_rights[Color.BLACK][0] = 0
                if move.from_sq == Square.A8:
                    self.castle_rights[Color.BLACK][1] = 0

    def move_rooks_for_castling(self, move):
        rook_color_map = {Color.WHITE: Piece.wR, Color.BLACK: Piece.bR}
        square_map = {
            Square.G1: (Square.H1, Square.F1),
            Square.C1: (Square.A1, Square.D1),
            Square.G8: (Square.H8, Square.F8),
            Square.C8: (Square.A8, Square.D8),
        }
        
        rook_piece = rook_color_map[move.color]
        from_sq, to_sq = square_map[move.to_sq]
        
        # Update both piece_map and mailbox
        self.piece_map[rook_piece].remove(from_sq)
        self.piece_map[rook_piece].add(to_sq)
        self.mailbox[from_sq] = None
        self.mailbox[to_sq] = rook_piece

    def reset_attack_bitboards(self):
        self.white_rook_attacks = make_uint64()
        self.black_rook_attacks = make_uint64()
        self.white_bishop_attacks = make_uint64()
        self.black_bishop_attacks = make_uint64()
        self.white_knight_attacks = make_uint64()
        self.black_knight_attacks = make_uint64()
        self.white_queen_attacks = make_uint64()
        self.black_queen_attacks = make_uint64()
        self.white_king_attacks = make_uint64()
        self.black_king_attacks = make_uint64()

    # -------------------------------------------------------------
    # MOVE LEGALITY CHECKING
    # -------------------------------------------------------------

    def is_legal_move(self, move: Move) -> bool:
        """
        For a given move, returns True iff it is legal given the Position state
        """
        piece = move.piece

        if self.is_capture(move):
            move.is_capture = True

        if piece in (Piece.wP, Piece.bP):
            is_legal_pawn_move = self.is_legal_pawn_move(move)

            if not is_legal_pawn_move:
                return False

            if self.is_promotion(move):
                move.is_promotion = True
                return True

            en_passant_target = self.try_get_en_passant_target(move)

            if en_passant_target:
                self.en_passant_side = move.color
                self.en_passant_target = int(en_passant_target)

            if move.to_sq == self.en_passant_target:
                self.is_en_passant_capture = True

            return True

        if piece in (Piece.wB, Piece.bB):
            return self.is_legal_bishop_move(move)

        if piece in (Piece.wR, Piece.bR):
            return self.is_legal_rook_move(move)

        if piece in (Piece.wN, Piece.bN):
            return self.is_legal_knight_move(move)

        if piece in (Piece.wQ, Piece.bQ):
            return self.is_legal_queen_move(move)

        if piece in (Piece.wK, Piece.bK):
            is_legal_king_move = self.is_legal_king_move(move)
            if not is_legal_king_move:
                return False
            if self.is_castling(move):
                move.is_castling = True
            return True

    def try_get_en_passant_target(self, move):
        if move.piece not in {Piece.wP, Piece.bP}:
            return None
        if move.color == Color.WHITE:
            if move.to_sq in Rank.x4 and move.from_sq in Rank.x2:
                return move.to_sq - 8
        if move.color == Color.BLACK:
            if move.to_sq in Rank.x5 and move.from_sq in Rank.x7:
                return move.to_sq + 8

    def is_capture(self, move):
        moving_to_square_bb = set_bit(make_uint64(), move.to_sq)

        if move.color == Color.WHITE:
            intersects = moving_to_square_bb & self.board.black_pieces_bb
            if intersects.any():
                return True
        if move.color == Color.BLACK:
            intersects = moving_to_square_bb & self.board.white_pieces_bb
            if intersects.any():
                return True
        return False

    # -------------------------------------------------------------
    # PIECE MOVE LEGALITY BY PIECE
    # -------------------------------------------------------------

    def is_legal_pawn_move(self, move: Move) -> bool:
        """
        Returns True iff the given pawn move is legal - i.e.
        - the to square intersects with pawn "motion" (forward) bitboard
        - the to square is an attack and intersects with opponent piece or en passant target bitboard
        """
        current_square_bb = set_bit(make_uint64(), move.from_sq)
        moving_to_square_bb = set_bit(make_uint64(), move.to_sq)
        en_passant_target = make_uint64()

        if self.en_passant_target:
            en_passant_target = set_bit(make_uint64(), self.en_passant_target)

        if move.piece == Piece.wP:
            if not (self.board.white_P_bb & current_square_bb):
                return False

            if self.is_not_pawn_motion_or_attack(move):
                return False

            # If it's a pawn motion forward, check that it isn't blocked
            if move.from_sq == move.to_sq - 8 and (
                moving_to_square_bb & self.board.occupied_squares_bb
            ):
                return False

            # If it's a pawn attack move, check that it intersects with black pieces or ep target
            if move.from_sq == move.to_sq - 9 or move.from_sq == move.to_sq - 7:
                if (self.white_pawn_attacks & moving_to_square_bb) & ~(
                    self.board.black_pieces_bb | en_passant_target
                ):
                    return False
            return True

        if move.piece == Piece.bP:
            if not (self.board.black_P_bb & current_square_bb):
                return False
            if self.is_not_pawn_motion_or_attack(move):
                return False

            # If it's a pawn motion forward, check that it isn't blocked
            if move.from_sq == move.to_sq + 8 and (
                moving_to_square_bb & self.board.occupied_squares_bb
            ):
                return False

            # If it's a pawn attack move, check that it intersects with white pieces or ep target
            if move.from_sq == move.to_sq + 9 or move.from_sq == move.to_sq + 7:
                if (self.black_pawn_attacks & moving_to_square_bb) & ~(
                    self.board.white_pieces_bb | en_passant_target
                ):
                    return False
            return True

    def is_legal_bishop_move(self, move: Move) -> bool:
        """
        Returns True iff the given bishop move is legal - i.e.
        - the to move intersects with the bishop attack bitboard
        """
        current_square_bb = set_bit(make_uint64(), move.from_sq)
        if move.piece == Piece.wB:
            if not (self.board.white_B_bb & current_square_bb):
                return False
            if self.is_not_bishop_attack(move):
                return False
            return True
        if move.piece == Piece.bB:
            if not (self.board.black_B_bb & current_square_bb):
                return False
            if self.is_not_bishop_attack(move):
                return False
            return True

    def is_legal_rook_move(self, move: Move) -> bool:
        current_square_bb = set_bit(make_uint64(), move.from_sq)
        if move.piece == Piece.wR:
            if not (self.board.white_R_bb & current_square_bb):
                return False
            if self.is_not_rook_attack(move):
                return False
            return True
        if move.piece == Piece.bR:
            if not (self.board.black_R_bb & current_square_bb):
                return False
            if self.is_not_rook_attack(move):
                return False
            return True

    def is_legal_knight_move(self, move):
        current_square_bb = set_bit(make_uint64(), move.from_sq)
        if move.piece == Piece.wN:
            if not (self.board.white_N_bb & current_square_bb):
                return False
            if self.is_not_knight_attack(move):
                return False
            return True
        if move.piece == Piece.bN:
            if not (self.board.black_N_bb & current_square_bb):
                return False
            if self.is_not_knight_attack(move):
                return False
            return True

    def is_legal_queen_move(self, move):
        current_square_bb = set_bit(make_uint64(), move.from_sq)
        if move.piece == Piece.wQ:
            if not (self.board.white_Q_bb & current_square_bb):
                return False
            if self.is_not_queen_attack(move):
                return False
            return True
        if move.piece == Piece.bQ:
            if not (self.board.black_Q_bb & current_square_bb):
                return False
            if self.is_not_queen_attack(move):
                return False
            return True

    def is_legal_king_move(self, move):
        current_square_bb = set_bit(make_uint64(), move.from_sq)
        if move.piece == Piece.wK:
            if not (self.board.white_K_bb & current_square_bb):
                return False
            if self.is_not_king_attack(move):
                return False
            return True
        if move.piece == Piece.bK:
            if not (self.board.black_K_bb & current_square_bb):
                return False
            if self.is_not_king_attack(move):
                return False
            return True

    # -------------------------------------------------------------
    # PIECE MOVE LEGALITY CHECKING HELPERS
    # -------------------------------------------------------------

    def is_not_pawn_motion_or_attack(self, move):
        to_sq_bb = set_bit(make_uint64(), move.to_sq)
        if move.color == Color.WHITE:
            if (
                not (
                    self.board.white_pawn_motion_bbs[move.from_sq]
                    | self.board.white_pawn_attack_bbs[move.from_sq]
                )
                & to_sq_bb
            ):
                return True
        if move.color == Color.BLACK:
            if (
                not (
                    self.board.black_pawn_motion_bbs[move.from_sq]
                    | self.board.black_pawn_attack_bbs[move.from_sq]
                )
                & to_sq_bb
            ):
                return True

    def is_not_bishop_attack(self, move):
        moving_to_square_bb = set_bit(make_uint64(), move.to_sq)
        if move.color == Color.WHITE:
            if not (self.white_bishop_attacks & moving_to_square_bb):
                return True
        if move.color == Color.BLACK:
            if not (self.black_bishop_attacks & moving_to_square_bb):
                return True

    def is_not_knight_attack(self, move):
        moving_to_square_bb = set_bit(make_uint64(), move.to_sq)
        if move.color == Color.WHITE:
            if not (self.white_knight_attacks & moving_to_square_bb):
                return True
        if move.color == Color.BLACK:
            if not (self.black_knight_attacks & moving_to_square_bb):
                return True

    def is_not_king_attack(self, move):
        moving_to_square_bb = set_bit(make_uint64(), move.to_sq)
        if move.color == Color.WHITE:
            if not (self.white_king_attacks & moving_to_square_bb):
                return True
        if move.color == Color.BLACK:
            if not (self.black_king_attacks & moving_to_square_bb):
                return True
        return False

    def is_not_queen_attack(self, move):
        moving_to_square_bb = set_bit(make_uint64(), move.to_sq)
        if move.color == Color.WHITE:
            if not (self.white_queen_attacks & moving_to_square_bb):
                return True
        if move.color == Color.BLACK:
            if not (self.black_queen_attacks & moving_to_square_bb):
                return True

    def is_not_rook_attack(self, move):
        moving_to_square_bb = set_bit(make_uint64(), move.to_sq)
        if move.color == Color.WHITE:
            if not (self.white_rook_attacks & moving_to_square_bb):
                return True
        if move.color == Color.BLACK:
            if not (self.black_rook_attacks & moving_to_square_bb):
                return True
        return False

    @staticmethod
    def is_castling(move):
        if move.from_sq == Square.E1:
            if move.to_sq in {Square.G1, Square.C1}:
                return True
        if move.from_sq == Square.E8:
            if move.to_sq in {Square.G8, Square.C8}:
                return True
        return False

    def is_promotion(self, pawn_move):
        if pawn_move.color == Color.WHITE and pawn_move.to_sq in Rank.x8:
            return True
        if pawn_move.color == Color.BLACK and pawn_move.to_sq in Rank.x1:
            return True
        return False

    # -------------------------------------------------------------
    # LEGAL KNIGHT MOVES
    # -------------------------------------------------------------

    def update_legal_knight_moves(
        self, move_from_sq: np.uint64, color_to_move: int
    ) -> np.uint64:
        """
        Gets the legal knight moves from the given Move instance
        :param move_from_sq:
        :param color_to_move:
        :return:
        """
        legal_knight_moves = self.board.get_knight_attack_from(move_from_sq)

        # Mask out own pieces
        if color_to_move == Color.WHITE:
            legal_knight_moves &= ~self.board.white_pieces_bb
            self.white_knight_attacks |= legal_knight_moves

        if color_to_move == Color.BLACK:
            legal_knight_moves &= ~self.board.black_pieces_bb
            self.black_knight_attacks |= legal_knight_moves

        return legal_knight_moves

    # -------------------------------------------------------------
    # LEGAL BISHOP MOVES
    # -------------------------------------------------------------

    def update_legal_bishop_moves(
        self, move_from_square: np.uint64, color_to_move: int
    ) -> np.uint64:
        """
        Pseudo-Legal Bishop Moves
        Implements the classical approach for determining legal sliding-piece moves
        for diagonal directions. Gets first blocker with forward or reverse bitscan
        based on the ray direction and XORs the open board ray with the ray continuation
        from the blocked square.
        :param move_from_square: the proposed square from which the bishop is to move
        :param color_to_move: the current color to move
        :return: True iff Move is legal
        """
        bitboard = make_uint64()
        occupied = self.board.occupied_squares_bb

        northwest_ray = get_northwest_ray(bitboard, move_from_square)

        intersection = occupied & northwest_ray
        if intersection:
            first_blocker = bitscan_forward(intersection)
            block_ray = get_northwest_ray(bitboard, first_blocker)
            northwest_ray ^= block_ray

        northeast_ray = get_northeast_ray(bitboard, move_from_square)
        intersection = occupied & northeast_ray
        if intersection:
            first_blocker = bitscan_forward(intersection)
            block_ray = get_northeast_ray(bitboard, first_blocker)
            northeast_ray ^= block_ray

        southwest_ray = get_southwest_ray(bitboard, move_from_square)
        intersection = occupied & southwest_ray
        if intersection:
            first_blocker = bitscan_reverse(intersection)
            block_ray = get_southwest_ray(bitboard, first_blocker)
            southwest_ray ^= block_ray

        southeast_ray = get_southeast_ray(bitboard, move_from_square)
        intersection = occupied & southeast_ray
        if intersection:
            first_blocker = bitscan_reverse(intersection)
            block_ray = get_southeast_ray(bitboard, first_blocker)
            southeast_ray ^= block_ray

        legal_moves = northwest_ray | northeast_ray | southwest_ray | southeast_ray

        # remove own piece targets
        own_piece_targets = self.occupied_squares_by_color[color_to_move]
        if own_piece_targets:
            legal_moves &= ~own_piece_targets

        if color_to_move == Color.WHITE:
            self.white_bishop_attacks |= legal_moves

        if color_to_move == Color.BLACK:
            self.black_bishop_attacks |= legal_moves

        return legal_moves

    # -------------------------------------------------------------
    # LEGAL ROOK MOVES
    # -------------------------------------------------------------

    def update_legal_rook_moves(
        self, move_from_square: np.uint64, color_to_move: int
    ) -> np.uint64:
        """
        Pseudo-Legal Rook Moves
        Implements the classical approach for determining legal sliding-piece moves
        for rank and file directions. Gets first blocker with forward or reverse bitscan
        based on the ray direction and XORs the open board ray with the ray continuation
        from the blocked square.
        :param move_from_square: the proposed square from which the rook is to move
        :param color_to_move: the current color to move
        :return: True iff Move is legal
        """
        bitboard = make_uint64()
        occupied = self.board.occupied_squares_bb

        north_ray = get_north_ray(bitboard, move_from_square)
        intersection = occupied & north_ray
        if intersection:
            first_blocker = bitscan_forward(intersection)
            block_ray = get_north_ray(bitboard, first_blocker)
            north_ray ^= block_ray

        east_ray = get_east_ray(bitboard, move_from_square)
        intersection = occupied & east_ray
        if intersection:
            first_blocker = bitscan_forward(intersection)
            block_ray = get_east_ray(bitboard, first_blocker)
            east_ray ^= block_ray

        south_ray = get_south_ray(bitboard, move_from_square)
        intersection = occupied & south_ray
        if intersection:
            first_blocker = bitscan_reverse(intersection)
            block_ray = get_south_ray(bitboard, first_blocker)
            south_ray ^= block_ray

        west_ray = get_west_ray(bitboard, move_from_square)
        intersection = occupied & west_ray
        if intersection:
            first_blocker = bitscan_reverse(intersection)
            block_ray = get_west_ray(bitboard, first_blocker)
            west_ray ^= block_ray

        legal_moves = north_ray | east_ray | south_ray | west_ray

        # Remove own piece targets
        own_piece_targets = self.occupied_squares_by_color[color_to_move]

        if own_piece_targets:
            legal_moves &= ~own_piece_targets

        if color_to_move == Color.WHITE:
            self.white_rook_attacks |= legal_moves

        if color_to_move == Color.BLACK:
            self.black_rook_attacks |= legal_moves

    # -------------------------------------------------------------
    # LEGAL PAWN MOVES
    # -------------------------------------------------------------

    def update_legal_pawn_moves(self, move_from_square: np.uint64, color_to_move: int):
        """
        Pseudo-Legal Pawn Moves:
        - Pawn non-attacks that don't intersect with occupied squares
        - Pawn attacks that intersect with opponent pieces
        :param move_from_square: the proposed square from which the pawn is to move
        :param color_to_move: the current color to move
        :return: True iff Move is legal
        """
        bitboard = make_uint64()

        self.white_pawn_attacks = self.board.white_pawn_attacks
        self.black_pawn_attacks = self.board.black_pawn_attacks

        legal_non_attack_moves = {
            Color.WHITE: self.board.white_pawn_motion_bbs[move_from_square],
            Color.BLACK: self.board.black_pawn_motion_bbs[move_from_square],
        }

        legal_non_attack_moves[color_to_move] &= self.board.empty_squares_bb

        legal_attack_moves = {
            Color.WHITE: self.board.white_pawn_attack_bbs[move_from_square],
            Color.BLACK: self.board.black_pawn_attack_bbs[move_from_square],
        }

        # Handle en-passant targets
        if self.en_passant_target:
            en_passant_bb = set_bit(bitboard, self.en_passant_target)
            en_passant_move = legal_attack_moves[color_to_move] & en_passant_bb
            if en_passant_move:
                legal_attack_moves[color_to_move] |= en_passant_move

        legal_moves = (
            legal_non_attack_moves[color_to_move] | legal_attack_moves[color_to_move]
        )

        # Handle removing own piece targets
        occupied_squares = {
            Color.BLACK: self.board.black_pieces_bb,
            Color.WHITE: self.board.white_pieces_bb,
        }

        # Remove own piece targets
        own_piece_targets = occupied_squares[color_to_move]

        if own_piece_targets:
            legal_moves &= ~own_piece_targets

        if color_to_move == Color.WHITE:
            self.white_pawn_attacks |= legal_attack_moves[Color.WHITE]
            self.white_pawn_moves |= legal_non_attack_moves[Color.WHITE]

        if color_to_move == Color.BLACK:
            self.black_pawn_attacks |= legal_attack_moves[Color.BLACK]
            self.black_pawn_moves |= legal_non_attack_moves[Color.BLACK]

    # -------------------------------------------------------------
    # LEGAL QUEEN MOVES
    # -------------------------------------------------------------

    def update_legal_queen_moves(self, move_from_square: np.uint64, color_to_move: int):
        """
        Pseudo-Legal Queen Moves:  bitwise OR of legal Bishop moves, Rook moves
        :param move_from_square: the proposed square from which the queen is to move
        :param color_to_move: the current color to move
        :return: True iff Move is legal
        """

        # TODO: Reduce duplication

        bitboard = make_uint64()
        occupied = self.board.occupied_squares_bb

        north_ray = get_north_ray(bitboard, move_from_square)
        intersection = occupied & north_ray
        if intersection:
            first_blocker = bitscan_forward(intersection)
            block_ray = get_north_ray(bitboard, first_blocker)
            north_ray ^= block_ray

        east_ray = get_east_ray(bitboard, move_from_square)
        intersection = occupied & east_ray
        if intersection:
            first_blocker = bitscan_forward(intersection)
            block_ray = get_east_ray(bitboard, first_blocker)
            east_ray ^= block_ray

        south_ray = get_south_ray(bitboard, move_from_square)
        intersection = occupied & south_ray
        if intersection:
            first_blocker = bitscan_reverse(intersection)
            block_ray = get_south_ray(bitboard, first_blocker)
            south_ray ^= block_ray

        west_ray = get_west_ray(bitboard, move_from_square)
        intersection = occupied & west_ray
        if intersection:
            first_blocker = bitscan_reverse(intersection)
            block_ray = get_west_ray(bitboard, first_blocker)
            west_ray ^= block_ray

        northwest_ray = get_northwest_ray(bitboard, move_from_square)
        intersection = occupied & northwest_ray
        if intersection:
            first_blocker = bitscan_forward(intersection)
            block_ray = get_northwest_ray(bitboard, first_blocker)
            northwest_ray ^= block_ray

        northeast_ray = get_northeast_ray(bitboard, move_from_square)
        intersection = occupied & northeast_ray
        if intersection:
            first_blocker = bitscan_forward(intersection)
            block_ray = get_northeast_ray(bitboard, first_blocker)
            northeast_ray ^= block_ray

        southwest_ray = get_southwest_ray(bitboard, move_from_square)
        intersection = occupied & southwest_ray
        if intersection:
            first_blocker = bitscan_reverse(intersection)
            block_ray = get_southwest_ray(bitboard, first_blocker)
            southwest_ray ^= block_ray

        southeast_ray = get_southeast_ray(bitboard, move_from_square)
        intersection = occupied & southeast_ray
        if intersection:
            first_blocker = bitscan_reverse(intersection)
            block_ray = get_southeast_ray(bitboard, first_blocker)
            southeast_ray ^= block_ray

        legal_moves = (
            north_ray
            | east_ray
            | south_ray
            | west_ray
            | northeast_ray
            | southeast_ray
            | southwest_ray
            | northwest_ray
        )

        # Remove own piece targets
        own_piece_targets = self.occupied_squares_by_color[color_to_move]

        if own_piece_targets:
            legal_moves &= ~own_piece_targets

        if color_to_move == Color.WHITE:
            self.white_queen_attacks |= legal_moves

        if color_to_move == Color.BLACK:
            self.black_queen_attacks |= legal_moves

    # -------------------------------------------------------------
    # LEGAL KING MOVES
    # -------------------------------------------------------------

    def update_legal_king_moves(self, move_from_square: int, color_to_move: bool):
        """
        Pseudo-Legal King Moves: one step in any direction
        :param move_from_square: the proposed square from which the king is to move
        :param color_to_move: the current color to move
        :return: True iff Move is legal
        """

        king_moves = generate_king_attack_bb_from_square(move_from_square)

        own_piece_targets = None

        if color_to_move == Color.WHITE:
            own_piece_targets = self.board.white_pieces_bb

        if color_to_move == Color.BLACK:
            own_piece_targets = self.board.black_pieces_bb

        if own_piece_targets.any():
            king_moves &= ~own_piece_targets

        # Handle Castling
        can_castle = self.can_castle(color_to_move)

        if can_castle[0] or can_castle[1]:
            king_moves |= self.add_castling_moves(king_moves, can_castle, color_to_move)

        if color_to_move == Color.WHITE:
            self.white_king_attacks |= king_moves

        if color_to_move == Color.BLACK:
            self.black_king_attacks |= king_moves

    @staticmethod
    def add_castling_moves(
        bitboard: np.uint64, can_castle: list, color_to_move
    ) -> np.uint64:
        """
        Adds castling squares to the bitboard
        :param bitboard: numpy uint64 bitboard
        :return:
        """
        if color_to_move == Color.WHITE:
            if can_castle[0]:
                bitboard |= set_bit(bitboard, Square.G1)
            if can_castle[1]:
                bitboard |= set_bit(bitboard, Square.C1)

        if color_to_move == Color.BLACK:
            if can_castle[0]:
                bitboard |= set_bit(bitboard, Square.G8)
            if can_castle[1]:
                bitboard |= set_bit(bitboard, Square.C8)

        return bitboard

    def can_castle(self, color_to_move) -> list:
        """
        Returns a tuple of (bool, bool) can castle on (kingside, queenside)
        and can move through the castling squares without being in check.
        :return: Tuple (bool, bool) iff the color_to_move has castling rights
        and can move through the castling squares without being in check on (kingside, queenside)
        """
        castle_rights = self.castle_rights[color_to_move]

        if not castle_rights[0] or not castle_rights[1]:
            return [0, 0]

        if color_to_move == Color.WHITE:
            kingside_blocked = (
                self.black_attacked_squares
                | (self.board.white_pieces_bb & ~self.board.white_K_bb)
            ) & CastleRoute.WhiteKingside
            queenside_blocked = (
                self.black_attacked_squares
                | (self.board.white_pieces_bb & ~self.board.white_K_bb)
            ) & CastleRoute.WhiteQueenside
            is_rook_on_h1 = self.board.white_R_bb & set_bit(make_uint64(), Square.H1)
            is_rook_on_a1 = self.board.white_R_bb & set_bit(make_uint64(), Square.A1)
            return [
                not kingside_blocked.any() and is_rook_on_h1.any(),
                not queenside_blocked.any() and is_rook_on_a1.any(),
            ]

        if color_to_move == Color.BLACK:
            kingside_blocked = (
                self.white_attacked_squares
                | (self.board.black_pieces_bb & ~self.board.black_K_bb)
            ) & CastleRoute.BlackKingside
            queenside_blocked = (
                self.white_attacked_squares
                | (self.board.black_pieces_bb & ~self.board.black_K_bb)
            ) & CastleRoute.BlackQueenside
            is_rook_on_h8 = self.board.black_R_bb & set_bit(make_uint64(), Square.H8)
            is_rook_on_a8 = self.board.black_R_bb & set_bit(make_uint64(), Square.A8)
            return [
                not kingside_blocked.any() and is_rook_on_h8.any(),
                not queenside_blocked.any() and is_rook_on_a8.any(),
            ]

    def get_promotion_piece_type(self, legal_piece, move):
        if move.color == Color.WHITE:
            return white_promotion_map[legal_piece]
        if move.color == Color.BLACK:
            return black_promotion_map[legal_piece]

    def evaluate_king_check(self):
        """
        Evaluates instance state for intersection of attacked squares and opposing king position.
        Updates instance state `king_in_check` for the corresponding color
        """
        if self.black_attacked_squares & self.board.white_K_bb:
            self.king_in_check[0] = 1
        else:
            self.king_in_check[0] = 0

        if self.white_attacked_squares & self.board.black_K_bb:
            self.king_in_check[1] = 1
        else:
            self.king_in_check[1] = 0

    def make_move_result(self) -> MoveResult:
        move_result = MoveResult()
        move_result.fen = generate_fen(self)
        return move_result

    def make_illegal_move_result(self, message: str) -> MoveResult:
        move_result = MoveResult()
        move_result.is_illegal_move = True
        move_result.fen = generate_fen(self)
        return move_result

    def make_checkmate_result(self) -> MoveResult:
        move_result = MoveResult()
        move_result.is_checkmate = True
        move_result.fen = generate_fen(self)
        return move_result

    def make_stalemate_result(self) -> MoveResult:
        move_result = MoveResult()
        move_result.is_stalemate = True
        move_result.fen = generate_fen(self)
        return move_result

    def make_draw_result(self) -> MoveResult:
        move_result = MoveResult()
        move_result.is_draw_claim_allowed = True
        move_result.fen = generate_fen(self)
        return move_result

    def is_threefold_repetition(self) -> bool:
        """
        Check if the current position has occurred 3 times.
        Returns True if 3-fold repetition has occurred.
        """
        current_fen = generate_fen(self)
        
        # Count occurrences of current position in history
        position_count = self.position_history.count(current_fen)
        
        # If this position has occurred 2 times before, this would be the 3rd
        return position_count >= 2

    def is_insufficient_material(self) -> bool:
        """
        Check if there is insufficient material to continue the game.
        Returns True if neither side has enough material to checkmate.
        """
        # Count pieces for each side
        white_pieces = {
            'pawns': len(self.piece_map.get(Piece.wP, set())),
            'rooks': len(self.piece_map.get(Piece.wR, set())),
            'knights': len(self.piece_map.get(Piece.wN, set())),
            'bishops': len(self.piece_map.get(Piece.wB, set())),
            'queens': len(self.piece_map.get(Piece.wQ, set())),
            'kings': len(self.piece_map.get(Piece.wK, set()))
        }
        
        black_pieces = {
            'pawns': len(self.piece_map.get(Piece.bP, set())),
            'rooks': len(self.piece_map.get(Piece.bR, set())),
            'knights': len(self.piece_map.get(Piece.bN, set())),
            'bishops': len(self.piece_map.get(Piece.bB, set())),
            'queens': len(self.piece_map.get(Piece.bQ, set())),
            'kings': len(self.piece_map.get(Piece.bK, set()))
        }
        
        # If any side has pawns, rooks, or queens, there's sufficient material
        if (white_pieces['pawns'] > 0 or white_pieces['rooks'] > 0 or white_pieces['queens'] > 0 or
            black_pieces['pawns'] > 0 or black_pieces['rooks'] > 0 or black_pieces['queens'] > 0):
            return False
        
        # Count total minor pieces (knights + bishops) for each side
        white_minor = white_pieces['knights'] + white_pieces['bishops']
        black_minor = black_pieces['knights'] + black_pieces['bishops']
        
        # King vs King
        if white_minor == 0 and black_minor == 0:
            return True
        
        # King + minor piece vs King
        if (white_minor <= 1 and black_minor == 0) or (black_minor <= 1 and white_minor == 0):
            return True
        
        # King + Bishop vs King + Bishop (same color squares)
        if (white_pieces['bishops'] == 1 and white_pieces['knights'] == 0 and white_minor == 1 and
            black_pieces['bishops'] == 1 and black_pieces['knights'] == 0 and black_minor == 1):
            # Check if bishops are on same color squares
            white_bishop_squares = list(self.piece_map.get(Piece.wB, set()))
            black_bishop_squares = list(self.piece_map.get(Piece.bB, set()))
            
            if white_bishop_squares and black_bishop_squares:
                # Check if both bishops are on same color squares (sum of coordinates is even/odd)
                white_bishop_square = white_bishop_squares[0]
                black_bishop_square = black_bishop_squares[0]
                
                white_color = (white_bishop_square // 8 + white_bishop_square % 8) % 2
                black_color = (black_bishop_square // 8 + black_bishop_square % 8) % 2
                
                if white_color == black_color:
                    return True
        
        return False

    def get_piece_on_square(self, from_sq):
        """
        Returns the piece on the given square using O(1) mailbox lookup.
        
        Args:
            from_sq: Square index (0-63)
            
        Returns:
            Piece type or None if square is empty
        """
        if 0 <= from_sq < 64:
            return self.mailbox[from_sq]
        return None


def evaluate_move(move, position: Position) -> MoveResult:
    """
    Evaluates if a move is fully legal
    """

    if not position.is_legal_move(move):
        return position.make_illegal_move_result("Illegal move")

    if move.is_capture:
        position.halfmove_clock = 0
        position.remove_opponent_piece_from_square(move.to_sq)

    if position.is_en_passant_capture:
        if position.color_to_move == Color.WHITE:
            position.remove_opponent_piece_from_square(move.to_sq - 8)
        if position.color_to_move == Color.BLACK:
            position.remove_opponent_piece_from_square(move.to_sq + 8)

    position.is_en_passant_capture = False

    if move.piece in {Piece.wP, Piece.bP}:
        position.halfmove_clock = 0
    position.piece_map[move.piece].remove(move.from_sq)
    position.piece_map[move.piece].add(move.to_sq)

    if move.is_promotion:
        position.promote_pawn(move)

    if move.is_castling:
        position.move_rooks_for_castling(move)

    position.halfmove_clock += 1
    position.halfmove += 1

    castle_rights = position.castle_rights[position.color_to_move]

    if castle_rights[0] or castle_rights[1]:
        position.adjust_castling_rights(move)

    if position.en_passant_side != position.color_to_move:
        position.en_passant_target = None

    position.board.update_position_bitboards(position.piece_map)
    position.update_attack_bitboards()
    position.evaluate_king_check()

    if position.king_in_check[position.color_to_move]:
        return position.make_illegal_move_result("own king in check")

    return position.make_move_result()<|MERGE_RESOLUTION|>--- conflicted
+++ resolved
@@ -105,13 +105,7 @@
         self.position_history = []
 
         self.set_initial_piece_locations()
-<<<<<<< HEAD
-        
-        # Add initial position to history
-        self.position_history.append(generate_fen(self))
-=======
-        self.sync_mailbox_from_piece_map()  # Initialize mailbox after piece_map is set
->>>>>>> 9197a8a1
+        self.sync_mailbox_from_piece_map()  # Initialize mailbox after setting piece locations
 
         self.white_pawn_moves = make_uint64()
         self.white_pawn_attacks = make_uint64()
@@ -130,6 +124,12 @@
         self.black_king_attacks = make_uint64()
 
     def set_initial_piece_locations(self):
+        # init all piece types with empty sets first
+        for piece_type in [Piece.wP, Piece.wR, Piece.wN, Piece.wB, Piece.wQ, Piece.wK,
+                          Piece.bP, Piece.bR, Piece.bN, Piece.bB, Piece.bQ, Piece.bK]:
+            self.piece_map[piece_type] = set()
+        
+        # Set initial piece positions
         self.piece_map[Piece.wP] = set([i for i in range(8, 16)])
         self.piece_map[Piece.wR] = {0, 7}
         self.piece_map[Piece.wN] = {1, 6}
@@ -1479,8 +1479,11 @@
 
     if move.piece in {Piece.wP, Piece.bP}:
         position.halfmove_clock = 0
+    # update both piece_map and mailbox  
     position.piece_map[move.piece].remove(move.from_sq)
     position.piece_map[move.piece].add(move.to_sq)
+    position.mailbox[move.from_sq] = None
+    position.mailbox[move.to_sq] = move.piece
 
     if move.is_promotion:
         position.promote_pawn(move)
