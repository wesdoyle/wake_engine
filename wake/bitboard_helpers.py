import string

import numpy as np

from wake.constants import File, HOT, Square, Rank, DARK_SQUARES, LIGHT_SQUARES, piece_to_glyph

BOARD_SIZE = 8
BOARD_SQUARES = BOARD_SIZE ** 2


def make_uint64() -> np.uint64:
    """
    :return: an np.uint64 zero
    """
    return np.uint64(0)


def get_bitboard_as_bytes(bitboard: np.uint64) -> bytes:
    """
    Returns the provided bitboard as Python bytes representation
    :param bitboard:
    :return:
    """
    return bitboard.tobytes()


def get_binary_string(bitboard: np.uint64, board_squares: int = 64) -> str:
    """
    Returns the binary string representation of the provided bitboard
    :param bitboard: the bitboard to be represented
    :param board_squares: the number of squares in the bitboard
    :return: string representation of the provided n**2 (board_squares) bitboard
    """
    return format(bitboard, 'b').zfill(board_squares)


def get_squares_from_bitboard(bitboard: np.uint64) -> list:
    binary_string = get_binary_string(bitboard)
    squares = []
    for i, bit in enumerate(reversed(binary_string)):
        if int(bit):
            squares.append(i)
    return squares


# -------------------------------------------------------------
# BIT QUERYING
# -------------------------------------------------------------

def bitscan_forward(bitboard: np.uint64) -> int:
    """
    Returns the least significant one bit from the provided bitboard
    :param bitboard: bitboard to can
    :return: int significant one bit binary string index
    """
    i = 1
    while not (bitboard >> np.uint64(i)) % 2:
        i += 1
    return i


def bitscan_reverse(bitboard: np.uint64) -> np.uint64 or int:
    """
    @author Eugene Nalimov
    @return index (0..63) of most significant one bit
    :param bitboard: bitboard to scan
    :return: np.uint64 most significant one bit binary string index
    """

    def lookup_most_significant_1_bit(bit: np.uint64) -> int:
        if bit > np.uint64(127):
            return np.uint64(7)
        if bit > np.uint64(63):
            return np.uint64(6)
        if bit > np.uint64(31):
            return np.uint64(5)
        if bit > np.uint64(15):
            return np.uint64(4)
        if bit > np.uint64(7):
            return np.uint64(3)
        if bit > np.uint64(1):
            return np.uint64(1)
        return np.uint64(0)

    if not bitboard:
        raise Exception("You don't want to reverse scan en empty bitboard, right?")

    result = np.uint64(0)

    if bitboard > 0xFFFFFFFF:
        bitboard >>= np.uint(32)
        result = np.uint(32)

    if bitboard > 0xFFFF:
        bitboard >>= np.uint(16)
        result += np.uint(16)

    if bitboard > 0xFF:
        bitboard >>= np.uint(8)
        result += np.uint(8)

    return result + lookup_most_significant_1_bit(bitboard)


# -------------------------------------------------------------
# BIT MANIPULATION
# -------------------------------------------------------------

def set_bit(bitboard: np.uint64, bit: int) -> np.uint64:
    """
    Sets a bit in the provided unsigned 64-bit integer bitboard representation to 1
    :param bitboard: np.uint64 number
    :param bit: the binary index to turn hot
    :return: a copy of the bitboard with the specified `bit` set to 1
    """
    return np.uint64(bitboard | np.uint64(1) << np.uint64(bit))


def clear_bit(bitboard: np.uint64, bit: int or np.uint64) -> np.uint64:
    """
    Sets a bit in the provided unsigned 64-bit integer bitboard representation to 0
    :param bitboard: np.uint64 number
    :param bit: the binary index to turn off
    :return: a copy of the bitboard with the specified `bit` set to 0
    """
    return bitboard & ~(np.uint64(1) << np.uint64(bit))


# -------------------------------------------------------------
# DEBUG PRETTY PRINT
# -------------------------------------------------------------

def pprint_bb(bitboard: np.uint64, board_size: int = 8) -> None:
    """
    Pretty-prints the given bitboard as 8 x 8 chess board
    :param bitboard: the bitboard to pretty-print
    :param board_size: the length of the square board
    :return: None
    """
    bitboard = get_binary_string(bitboard)
    val = ''
    display_rank = board_size
    board = [bitboard[i:i + 8] for i in range(0, len(bitboard), board_size)]
    for i, row in enumerate(board):
        val += f'{display_rank} '
        display_rank -= 1
        for square in reversed(row):
            if int(square):
                val += ' ▓'
                continue
            val += ' ░'
        val += '\n'
    val += '  '
    for char in string.ascii_uppercase[:board_size]:
        val += f' {char}'
    print(val)


def pprint_pieces(piece_map: dict, board_size: int = 8) -> None:
    """
    Prints the given piece map as 8 x 8 chess board using Unicode chess symbols
    :param piece_map: Python dictionary of piece to set of square indices
    :param board_size: the length of the square board
    :return: None
    """
    board = ['░'] * 64
    for piece, squares in piece_map.items():
        for square in squares:
            board[square] = piece_to_glyph[piece]
    board = np.array(board)
    board = np.reshape(board, (8, 8))
    display_rank = board_size
    for i, row in enumerate(reversed(board)):
        res = f'{display_rank} '
        display_rank -= 1
        for glyph in row:
            res += f' {glyph}'
        print(res)
    res = '  '
    for char in string.ascii_uppercase[:board_size]:
        res += f' {char}'
    print(res)


# -------------------------------------------------------------
#  ATTACK PATTERNS: KNIGHT
# -------------------------------------------------------------

def generate_knight_attack_bb_from_square(from_square: int) -> np.uint64:
    """
    Generates a static bitboard of squares attacked by a knight from the provided `square`
    :param from_square: square index of the knight from which to generate attack squares bitboard
    :return: np.uint64 bitboard of attacked squares by a knight on the provided `square`
    """
    attack_bb = make_uint64()
    for i in [6, 15, 17, 10, -6, -15, -17, -10]:
        to_square = from_square + i
        if not 0 <= to_square < 64:
            continue

        attack_bb |= set_bit(attack_bb, to_square)
        # Mask of wrapping
        if from_square in (File.B | File.A):
            attack_bb &= ~(np.uint64(File.hexG | File.hexH))
        if from_square in (File.G | File.H):
            attack_bb &= ~(np.uint64(File.hexA | File.hexB))
    return attack_bb


# -------------------------------------------------------------
#  SLIDING ATTACK PATTERNS
# -------------------------------------------------------------

def get_south_ray(bitboard: np.uint64, from_square: int) -> np.uint64:
    """
    Returns a bitboard of south sliding piece attacked squares on an otherwise empty board
    :param bitboard: The bitboard representing the south ray sliding attacks from `square`
    :param from_square: The square from a south-sliding piece attacks
    :return: np.uint64 bitboard of the southern squares attacked on an otherwise empty board
    """
    original_from_square = from_square
<<<<<<< HEAD
    current_square = from_square
    
    while current_square >= 0:
        bitboard |= set_bit(bitboard, current_square)
        if current_square < 8:  # Would go negative on next iteration
            break
        current_square -= 8
    
=======
    while 0 <= from_square < 64:
        bitboard |= HOT << np.uint64(from_square)
        if from_square < 8:  # Can't go further south
            break
        from_square -= 8

>>>>>>> 41a3d0bd
    bitboard = clear_bit(bitboard, original_from_square)
    return bitboard


def get_north_ray(bitboard: np.uint64, from_square: int) -> np.uint64:
    """
    Returns a bitboard of north sliding piece attacked squares on an otherwise empty board
    :param bitboard: The bitboard representing the north ray sliding attacks from `square`
    :param from_square: The square from a north-sliding piece attacks
    :return: np.uint64 bitboard of the northern squares attacked on an otherwise empty board
    """
    original_from_square = from_square
<<<<<<< HEAD
    current_square = from_square
    
    while current_square < 64:
        bitboard |= set_bit(bitboard, current_square)
        if current_square >= 56:  # Would go >= 64 on next iteration
            break
        current_square += 8
    
=======
    while 0 <= from_square < 64:
        bitboard |= HOT << np.uint64(from_square)
        if from_square >= 56:  # Can't go further north (rank 8)
            break
        from_square += 8

>>>>>>> 41a3d0bd
    bitboard = clear_bit(bitboard, original_from_square)
    return bitboard


def get_west_ray(bitboard: np.uint64, from_square: int) -> np.uint64:
    """
    Returns a bitboard of west sliding piece attacked squares on an otherwise empty board
    :param bitboard: The bitboard representing the west ray sliding attacks from `square`
    :param from_square: The square from a west-sliding piece attacks
    :return: np.uint64 bitboard of the western squares attacked on an otherwise empty board
    """
    original_from_square = from_square
    while 0 <= from_square < 64:
        bitboard |= HOT << np.uint64(from_square)
        if from_square % 8 == 0:
            break
        from_square -= 1

    bitboard = clear_bit(bitboard, original_from_square)
    return bitboard


def get_east_ray(bitboard: np.uint64, from_square: int) -> np.uint64:
    """
    Returns a bitboard of east sliding piece attacked squares on an otherwise empty board
    :param bitboard: The bitboard representing the east ray sliding attacks from `square`
    :param from_square: The square from a east-sliding piece attacks
    :return: np.uint64 bitboard of the eastern squares attacked on an otherwise empty board
    """
    original_from_square = from_square
    while 0 <= from_square < 64:
        bitboard |= HOT << np.uint64(from_square)
        if from_square % 8 == 0:
            break
        from_square += 1

    bitboard = clear_bit(bitboard, original_from_square)
    return bitboard


def get_southeast_ray(bitboard: np.uint64, from_square: int) -> np.uint64:
    """
    Returns a bitboard of northeast sliding piece attacked squares on an otherwise empty board
    :param bitboard: The bitboard representing the northeast ray sliding attacks from `square`
    :param from_square: The square from a northeast-sliding piece attacks
    :return: np.uint64 bitboard of the northeastern squares attacked on an otherwise empty board
    """
    original_from_square = from_square
    while 0 <= from_square < 64:
        bitboard |= HOT << np.uint64(from_square)
        if from_square % 8 == 0 or from_square in File.H:
            break
        from_square -= 7

    bitboard = clear_bit(bitboard, original_from_square)
    return bitboard


def get_northwest_ray(bitboard: np.uint64, from_square: int) -> np.uint64:
    """
    Returns a bitboard of northwest sliding piece attacked squares on an otherwise empty board
    :param bitboard: The bitboard representing the northwest ray sliding attacks from `square`
    :param from_square: The square from a northwest-sliding piece attacks
    :return: np.uint64 bitboard of the northwestern squares attacked on an otherwise empty board
    """
    original_from_square = from_square
    while 0 <= from_square < 64:
        bitboard |= HOT << np.uint64(from_square)
        if from_square % 8 == 0 or from_square in File.A:
            break
        from_square += 7

    bitboard = clear_bit(bitboard, original_from_square)
    return bitboard


def get_southwest_ray(bitboard: np.uint64, from_square: int) -> np.uint64:
    """
    Returns a bitboard of southwest sliding piece attacked squares on an otherwise empty board
    :param bitboard: The bitboard representing the southwest ray sliding attacks from `square`
    :param from_square: The square from a southwest-sliding piece attacks
    :return: np.uint64 bitboard of the southwestern squares attacked on an otherwise empty board
    """
    original_from_square = from_square
    while 0 <= from_square < 64:
        bitboard |= HOT << np.uint64(from_square)
        if from_square % 8 == 0 or from_square in File.H:
            break
        from_square -= 9

    bitboard = clear_bit(bitboard, original_from_square)
    return bitboard


def get_northeast_ray(bitboard, from_square):
    """
    Returns a bitboard of northeast sliding piece attacked squares on an otherwise empty board
    :param bitboard: The bitboard representing the northeast ray sliding attacks from `square`
    :param from_square: The square from a northeast-sliding piece attacks
    :return: np.uint64 bitboard of the northeastern squares attacked on an otherwise empty board
    """
    original_from_square = from_square
    while 0 <= from_square < 64:
        bitboard |= HOT << np.uint64(from_square)
        if from_square % 8 == 0 or from_square in File.A:
            break
        from_square += 9

    bitboard = clear_bit(bitboard, original_from_square)
    return bitboard


# -------------------------------------------------------------
#  ATTACK PATTERNS: ROOK
# -------------------------------------------------------------

def generate_rank_attack_bb_from_square(square: int) -> np.uint64:
    """
    Generates rank attacks from the provided square on an otherwise empty bitboard
    :param square: starting square from which to generate rank attacks
    :return: np.uint64 rank attacks bitboard from the provided square
    """
    attack_bb = make_uint64()
    attack_bb = get_north_ray(attack_bb, square)
    attack_bb = get_south_ray(attack_bb, square)
    attack_bb = clear_bit(attack_bb, square)
    return attack_bb


def generate_file_attack_bb_from_square(square: int) -> np.uint64:
    """
    Generates file attacks from the provided square on an otherwise empty bitboard
    :param square: starting square from which to generate file attacks
    :return: np.uint64 file attacks bitboard from the provided square
    """
    attack_bb = make_uint64()
    attack_bb = get_east_ray(attack_bb, square)
    attack_bb = get_west_ray(attack_bb, square)
    attack_bb = clear_bit(attack_bb, square)
    return attack_bb


def generate_rook_attack_bb_from_square(square: int) -> np.uint64:
    """
    Generates rook attacks from the provided square on an otherwise empty bitboard
    :param square: starting square from which to generate rook attacks
    :return: np.uint64 rook attacks bitboard from the provided square
    """
    return generate_file_attack_bb_from_square(square) | generate_rank_attack_bb_from_square(square)


# -------------------------------------------------------------
#  ATTACK PATTERNS: BISHOP
# -------------------------------------------------------------

def generate_diag_attack_bb_from_square(from_square: int) -> np.uint64:
    """
    Generates all diagonal attacks from the provided square on an otherwise empty bitboard
    :param from_square: starting square from which to generate diagonal attacks
    :return: np.uint64 diagonal attacks bitboard from the provided square
    """
    attack_bb = make_uint64()
    original_square = from_square

    attack_bb = get_northeast_ray(attack_bb, from_square)
    attack_bb = get_southwest_ray(attack_bb, from_square)
    attack_bb = get_northwest_ray(attack_bb, from_square)
    attack_bb = get_southeast_ray(attack_bb, from_square)

    attack_bb = clear_bit(attack_bb, original_square)

    return attack_bb


# -------------------------------------------------------------
#  ATTACK PATTERNS: QUEEN
# -------------------------------------------------------------

def generate_queen_attack_bb_from_square(from_square: int) -> np.uint64:
    """
    Returns the queen attack bitboard on an otherwise empty board from the provided square
    :param from_square: starting square from which to generate queen attacks
    :return: np.uint64 bitboard representation of queen attacks on an otherwise empty board
    """
    return generate_diag_attack_bb_from_square(from_square) \
           | generate_file_attack_bb_from_square(from_square) \
           | generate_rank_attack_bb_from_square(from_square)


# -------------------------------------------------------------
#  ATTACK PATTERNS: KING
# -------------------------------------------------------------

def generate_king_attack_bb_from_square(from_square: int) -> np.uint64:
    """
    Generates a static bitboard of squares attacked by a king from the provided `square`
    :param from_square: square index of the king from which to generate attack squares bitboard
    :return: np.uint64 bitboard of attacked squares by a king on the provided `square`
    """
    attack_bb = make_uint64()
    for i in [-1, -7, -8, -9, 1, 7, 8, 9]:
        to_square = from_square + i
        if not 0 <= to_square < 64:
            continue
        attack_bb |= HOT << np.uint64(to_square)
    # Mask of wrapping
    if from_square in File.A:
        attack_bb &= ~np.uint64(File.hexH)
    if from_square in File.H:
        attack_bb &= ~np.uint64(File.hexA)
    return attack_bb


# -------------------------------------------------------------
#  ATTACK PATTERNS: PAWN
# -------------------------------------------------------------

def generate_white_pawn_attack_bb_from_square(from_square: int) -> np.uint64:
    """
    Generates a static bitboard of squares attacked by a white pawn from the provided `square`
    :param from_square: square index of the white pawn from which to generate attack squares bitboard
    :return: np.uint64 bitboard of attacked squares by a white pawn on the provided `square`
    """
    attack_bb = make_uint64()
    for i in [7, 9]:
        to_square = from_square + i
        if not 0 <= to_square < 64:
            continue
        attack_bb |= HOT << np.uint64(to_square)
    # Mask of wrapping
    if from_square in File.A:
        attack_bb &= ~np.uint64(File.hexH)
    if from_square in File.H:
        attack_bb &= ~np.uint64(File.hexA)
    return attack_bb


def generate_black_pawn_attack_bb_from_square(from_square: int) -> np.uint64:
    """
    Generates a static bitboard of squares attacked by a black pawn from the provided `square`
    :param from_square: square index of the black pawn from which to generate attack squares bitboard
    :return: np.uint64 bitboard of attacked squares by a black pawn on the provided `square`
    """
    attack_bb = make_uint64()
    for i in [-7, -9]:
        to_square = from_square + i
        if not 0 <= to_square < 64:
            continue
        attack_bb |= HOT << np.uint64(to_square)
    # Mask of wrapping
    if from_square in File.A:
        attack_bb &= ~np.uint64(File.hexH)
    if from_square in File.H:
        attack_bb &= ~np.uint64(File.hexA)
    return attack_bb


def generate_white_pawn_motion_bb_from_square(from_square: int) -> np.uint64:
    """
    Returns the white pawn motion bitboard on an otherwise empty board from the provided square
    :param from_square: starting square from which to generate white pawn motions
    :return: np.uint64 bitboard representation of white pawn motions on an otherwise empty board
    """
    motion_bb = make_uint64()
    motion_bb |= HOT << np.uint64(from_square + 8)
    if from_square in Rank.x2:
        motion_bb |= HOT << np.uint64(from_square + 16)
    return motion_bb


def generate_black_pawn_motion_bb_from_square(from_square: int) -> np.uint64:
    """
    Returns the black pawn motion bitboard on an otherwise empty board from the provided square
    :param from_square: starting square from which to generate black pawn motions
    :return: np.uint64 bitboard representation of black pawn motions on an otherwise empty board
    """
    motion_bb = make_uint64()
    motion_bb |= HOT << np.uint64(from_square - 8)
    if from_square in Rank.x7:
        motion_bb |= HOT << np.uint64(from_square - 16)
    return motion_bb


# -------------------------------------------------------------
#  ATTACK PATTERN MAPS
# -------------------------------------------------------------

def make_knight_attack_bbs() -> dict:
    """
    Builds a Python dictionary of { square_index: bitboard } to represent static knight attack patterns
    :return: dict {square: knight attack bitboard} static square -> bitboard mapping
    """
    knight_attack_map = {}
    for i in range(BOARD_SQUARES):
        knight_attack_map[i] = generate_knight_attack_bb_from_square(i)
    return knight_attack_map


def make_rank_attack_bbs() -> dict:
    """
    Builds a Python dictionary of { square_index: bitboard } to represent static rank attack patterns
    :return: dict {square: rank attack bitboard} static square -> bitboard mapping
    """
    rank_attack_map = {}
    for i in range(BOARD_SQUARES):
        rank_attack_map[i] = generate_rank_attack_bb_from_square(i)
    return rank_attack_map


def make_file_attack_bbs() -> dict:
    """
    Builds a Python dictionary of { square_index: bitboard } to represent static file attack patterns
    :return: dict {square: file attack bitboard} static square -> bitboard mapping
    """
    file_attack_map = {}
    for i in range(BOARD_SQUARES):
        file_attack_map[i] = generate_file_attack_bb_from_square(i)
    return file_attack_map


def make_diag_attack_bbs() -> dict:
    """
    Builds a Python dictionary of { square_index: bitboard } to represent static diagonal attack patterns
    :return: dict {square: diagonal attack bitboard} static square -> bitboard mapping
    """
    diag_attack_map = {}
    for i in range(BOARD_SQUARES):
        diag_attack_map[i] = generate_diag_attack_bb_from_square(i)
    return diag_attack_map


def make_king_attack_bbs() -> dict:
    """
    Builds a Python dictionary of { square_index: bitboard } to represent static king attack patterns
    :return: dict {square: king attack bitboard} static square -> bitboard mapping
    """
    king_attack_map = {}
    for i in range(BOARD_SQUARES):
        king_attack_map[i] = generate_king_attack_bb_from_square(i)
    return king_attack_map


def make_queen_attack_bbs() -> dict:
    """
    Builds a Python dictionary of { square_index: bitboard } to represent static queen attack patterns
    :return: dict {square: queen attack bitboard} static square -> bitboard mapping
    """
    queen_attack_map = {}
    for i in range(BOARD_SQUARES):
        queen_attack_map[i] = generate_queen_attack_bb_from_square(i)
    return queen_attack_map


def make_rook_attack_bbs() -> dict:
    """
    Builds a Python dictionary of { square_index: bitboard } to represent static rook attack patterns
    :return: dict {square: rook attack bitboard} static square -> bitboard mapping
    """
    rook_attack_map = {}
    for i in range(BOARD_SQUARES):
        rook_attack_map[i] = generate_rook_attack_bb_from_square(i)
    return rook_attack_map


def make_white_pawn_attack_bbs() -> dict:
    """
    Builds a Python dictionary of { square_index: bitboard } to represent static white pawn attack patterns
    :return: dict {square: white pawn attack bitboard} static square -> bitboard mapping
    """
    white_pawn_attack_map = {}
    for i in range(Square.A2, Square.A8):
        white_pawn_attack_map[i] = generate_white_pawn_attack_bb_from_square(i)
    return white_pawn_attack_map


def make_black_pawn_attack_bbs() -> dict:
    """
    Builds a Python dictionary of { square_index: bitboard } to represent static black pawn attack patterns
    :return: dict {square: black pawn attack bitboard} static square -> bitboard mapping
    """
    black_pawn_attack_map = {}
    for i in range(Square.A2, Square.A8):
        black_pawn_attack_map[i] = generate_black_pawn_attack_bb_from_square(i)
    return black_pawn_attack_map


def make_white_pawn_motion_bbs() -> dict:
    """
    Builds a Python dictionary of { square_index: bitboard } to represent static white pawn motion patterns
    :return: dict {square: white pawn motion bitboard} static square -> bitboard mapping
    """
    white_pawn_motion_map = {}
    for i in range(Square.A2, Square.A8):
        white_pawn_motion_map[i] = generate_white_pawn_motion_bb_from_square(i)
    return white_pawn_motion_map


def make_black_pawn_motion_bbs() -> dict:
    """
    Builds a Python dictionary of { square_index: bitboard } to represent static black pawn motion patterns
    :return: dict {square: black pawn motion bitboard} static square -> bitboard mapping
    """
    black_pawn_motion_map = {}
    for i in range(Square.A2, Square.A8):
        black_pawn_motion_map[i] = generate_black_pawn_motion_bb_from_square(i)
    return black_pawn_motion_map


# -------------------------------------------------------------
#  BITBOARD ACCESS: BOARD REGIONS
# -------------------------------------------------------------

def rank_8_bb() -> np.uint64: return np.uint64(Rank.hex8)


def rank_7_bb() -> np.uint64: return np.uint64(Rank.hex7)


def rank_6_bb() -> np.uint64: return np.uint64(Rank.hex6)


def rank_5_bb() -> np.uint64: return np.uint64(Rank.hex5)


def rank_4_bb() -> np.uint64: return np.uint64(Rank.hex4)


def rank_3_bb() -> np.uint64: return np.uint64(Rank.hex3)


def rank_2_bb() -> np.uint64: return np.uint64(Rank.hex2)


def rank_1_bb() -> np.uint64: return np.uint64(Rank.hex1)


def file_h_bb() -> np.uint64: return np.uint64(File.hexH)


def file_g_bb() -> np.uint64: return np.uint64(File.hexG)


def file_f_bb() -> np.uint64: return np.uint64(File.hexF)


def file_e_bb() -> np.uint64: return np.uint64(File.hexE)


def file_d_bb() -> np.uint64: return np.uint64(File.hexD)


def file_c_bb() -> np.uint64: return np.uint64(File.hexC)


def file_b_bb() -> np.uint64: return np.uint64(File.hexB)


def file_a_bb() -> np.uint64: return np.uint64(File.hexA)


def dark_squares_bb() -> np.uint64: return np.uint64(DARK_SQUARES)


def light_squares_bb() -> np.uint64: return np.uint64(LIGHT_SQUARES)


def center_squares_bb():
    return (file_e_bb() | file_d_bb()) & (rank_4_bb() | rank_5_bb())


def flanks_bb(): return file_a_bb() | file_h_bb()


def center_files_bb(): return file_c_bb() | file_d_bb() | file_e_bb() | file_f_bb()


def kingside_bb(): return file_e_bb() | file_f_bb() | file_g_bb() | file_h_bb()


def queenside_bb(): return file_a_bb() | file_b_bb() | file_c_bb() | file_d_bb()<|MERGE_RESOLUTION|>--- conflicted
+++ resolved
@@ -219,23 +219,11 @@
     :return: np.uint64 bitboard of the southern squares attacked on an otherwise empty board
     """
     original_from_square = from_square
-<<<<<<< HEAD
-    current_square = from_square
-    
-    while current_square >= 0:
-        bitboard |= set_bit(bitboard, current_square)
-        if current_square < 8:  # Would go negative on next iteration
-            break
-        current_square -= 8
-    
-=======
     while 0 <= from_square < 64:
         bitboard |= HOT << np.uint64(from_square)
         if from_square < 8:  # Can't go further south
             break
         from_square -= 8
-
->>>>>>> 41a3d0bd
     bitboard = clear_bit(bitboard, original_from_square)
     return bitboard
 
@@ -248,23 +236,11 @@
     :return: np.uint64 bitboard of the northern squares attacked on an otherwise empty board
     """
     original_from_square = from_square
-<<<<<<< HEAD
-    current_square = from_square
-    
-    while current_square < 64:
-        bitboard |= set_bit(bitboard, current_square)
-        if current_square >= 56:  # Would go >= 64 on next iteration
-            break
-        current_square += 8
-    
-=======
     while 0 <= from_square < 64:
         bitboard |= HOT << np.uint64(from_square)
         if from_square >= 56:  # Can't go further north (rank 8)
             break
         from_square += 8
-
->>>>>>> 41a3d0bd
     bitboard = clear_bit(bitboard, original_from_square)
     return bitboard
 
